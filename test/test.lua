--- conflicted
+++ resolved
@@ -4633,7 +4633,6 @@
    mytester:assertTensorEq(gradInputs[2], gradInputs2[1], 0.000001)
 end
 
-<<<<<<< HEAD
 function rnntest.SeqLSTM()
    local inputsize = 2 
    local outputsize = 3
@@ -4725,7 +4724,8 @@
    local batchsize = 5
    
    testmodule(seqlstm, false, seqlen, batchsize)
-=======
+end
+
 function rnntest.FastLSTM_issue203()
    local nWords = 6
    local nActions = 3
@@ -4812,7 +4812,6 @@
 
    local err = optim.checkgrad(f, parameters_:clone())
    mytester:assert(err < 0.000001, "error "..err)
->>>>>>> 4a0643e9
 end
 
 function rnn.test(tests, benchmark_)
