# rnn: recurrent neural networks #

This is a Recurrent Neural Network library that extends Torch's nn. 
You can use it to build RNNs, LSTMs, GRUs, BRNNs, BLSTMs, and so forth and so on.
This library includes documentation for the following objects:

Modules that consider successive calls to `forward` as different time-steps in a sequence :
 * [AbstractRecurrent](#rnn.AbstractRecurrent) : an abstract class inherited by Recurrent and LSTM;
 * [Recurrent](#rnn.Recurrent) : a generalized recurrent neural network container;
 * [LSTM](#rnn.LSTM) : a vanilla Long-Short Term Memory module;
  * [FastLSTM](#rnn.FastLSTM) : a faster [LSTM](#rnn.LSTM);
 * [GRU](#rnn.GRU) : Gated Recurrent Units module;
 * [Recursor](#rnn.Recursor) : decorates a module to make it conform to the [AbstractRecurrent](#rnn.AbstractRecurrent) interface;
 * [Recurrence](#rnn.Recurrence) : decorates a module that outputs `output(t)` given `{input(t), output(t-1)}`;

Modules that `forward` entire sequences through a decorated `AbstractRecurrent` instance :
 * [AbstractSequencer](#rnn.AbstractSequencer) : an abstract class inherited by Sequencer, Repeater, RecurrentAttention, etc.;
 * [Sequencer](#rnn.Sequencer) : applies an encapsulated module to all elements in an input sequence;
<<<<<<< HEAD
 * [SeqLSTM](#rnn.SeqLSTM) : a very fast version of `nn.Sequencer(nn.FastLSTM)` where the `input` and `output` are tensors;
=======
 * [SeqBRNN](#rnn.SeqBRNN) : Bidirectional RNN based on SeqLSTM;
>>>>>>> a050d8b0
 * [BiSequencer](#rnn.BiSequencer) : used for implementing Bidirectional RNNs and LSTMs;
 * [BiSequencerLM](#rnn.BiSequencerLM) : used for implementing Bidirectional RNNs and LSTMs for language models;
 * [Repeater](#rnn.Repeater) : repeatedly applies the same input to an AbstractRecurrent instance;
 * [RecurrentAttention](#rnn.RecurrentAttention) : a generalized attention model for [REINFORCE modules](https://github.com/nicholas-leonard/dpnn#nn.Reinforce);

Miscellaneous modules and criterions :
 * [MaskZero](#rnn.MaskZero) : zeroes the `output` and `gradOutput` rows of the decorated module for commensurate `input` rows which are tensors of zeros;
 * [TrimZero](#rnn.TrimZero) : is more computationally efficient than `MaskZero` when input length is variable to avoid calculating zero vectors while doing forward/backward;
 * [LookupTableMaskZero](#rnn.LookupTableMaskZero) : extends `nn.LookupTable` to support zero indexes for padding. Zero indexes are forwarded as tensors of zeros;
 * [MaskZeroCriterion](#rnn.MaskZeroCriterion) : zeros the `gradInput` and `err` rows of the decorated criterion for commensurate `input` rows which are tensors of zeros;
 * [SeqReverseSequence](#rnn.SeqReverseSequence) : reverses an input sequence on a specific dimension;

Criterions used for handling sequential inputs and targets :
 * [SequencerCriterion](#rnn.SequencerCriterion) : sequentially applies the same criterion to a sequence of inputs and targets.
 * [RepeaterCriterion](#rnn.RepeaterCriterion) : repeatedly applies the same criterion with the same target on a sequence.


<a name='rnn.examples'></a>
## Examples ##

The following are example training scripts using this package :

  * [RNN/LSTM/GRU](examples/recurrent-language-model.lua) for Penn Tree Bank dataset;
  * [Recurrent Model for Visual Attention](examples/recurrent-visual-attention.lua) for the MNIST dataset;
  * [Encoder-Decoder LSTM](examples/encoder-decoder-coupling.lua) shows you how to couple encoder and decoder `LSTMs` for sequence-to-sequence networks;
  * [Simple Recurrent Network](examples/simple-recurrent-network.lua) shows a simple example for building and training a simple recurrent neural network;
  * [Simple Sequencer Network](examples/simple-recurrent-network.lua) is a version of the above script that uses the Sequencer to decorate the `rnn` instead;
  * [Sequence to One](examples/sequence-to-one.lua) demonstrates how to do many to one sequence learning as is the case for sentiment analysis;
  * [Multivariate Time Series](examples/recurrent-time-series.lua) demonstrates how train a simple RNN to do multi-variate time-series predication.

### External Resources

  * [Harvard Jupyter Notebook Tutorial](http://nbviewer.jupyter.org/github/CS287/Lectures/blob/gh-pages/notebooks/ElementRNNTutorial.ipynb) : an in-depth tutorial for how to use the Element-Research rnn package by Harvard University;
  * [dpnn](https://github.com/Element-Research/dpnn) : this is a dependency of the __rnn__ package. It contains useful nn extensions, modules and criterions;
  * [dataload](https://github.com/Element-Research/dataload) : a collection of torch dataset loaders;
  * [RNN/LSTM/BRNN/BLSTM training script ](https://github.com/nicholas-leonard/dp/blob/master/examples/recurrentlanguagemodel.lua) for Penn Tree Bank or Google Billion Words datasets;
  * A brief (1 hours) overview of Torch7, which includes some details about the __rnn__ packages (at the end), is available via this [NVIDIA GTC Webinar video](http://on-demand.gputechconf.com/gtc/2015/webinar/torch7-applied-deep-learning-for-vision-natural-language.mp4). In any case, this presentation gives a nice overview of Logistic Regression, Multi-Layer Perceptrons, Convolutional Neural Networks and Recurrent Neural Networks using Torch7;
  * [ConvLSTM](https://github.com/viorik/ConvLSTM) is a repository for training a [Spatio-temporal video autoencoder with differentiable memory](http://arxiv.org/abs/1511.06309).
  * An [time series example](https://github.com/rracinskij/rnntest01/blob/master/rnntest01.lua) for univariate timeseries prediction.
  
## Citation ##

If you use __rnn__ in your work, we'd really appreciate it if you could cite the following paper:

Léonard, Nicholas, Sagar Waghmare, Yang Wang, and Jin-Hwa Kim. [rnn: Recurrent Library for Torch.](http://arxiv.org/abs/1511.07889) arXiv preprint arXiv:1511.07889 (2015).

Any significant contributor to the library will also get added as an author to the paper.
A [significant contributor](https://github.com/Element-Research/rnn/graphs/contributors) 
is anyone who added at least 300 lines of code to the library.

## Troubleshooting ##

Most issues can be resolved by updating the various dependencies:
```bash
luarocks install torch
luarocks install nn
luarocks install dpnn
```

If you are using CUDA :
```bash
luarocks install cutorch
luarocks install cunn
luarocks install cunnx
```

And don't forget to update this package :
```bash
luarocks install rnn
```

If that doesn't fix it, open and issue on github.

<a name='rnn.AbstractRecurrent'></a>
## AbstractRecurrent ##
An abstract class inherited by [Recurrent](#rnn.Recurrent), [LSTM](#rnn.LSTM) and [GRU](#rnn.GRU).
The constructor takes a single argument :
```lua
rnn = nn.AbstractRecurrent([rho])
```
Argument `rho` is the maximum number of steps to backpropagate through time (BPTT).
Sub-classes can set this to a large number like 99999 (the default) if they want to backpropagate through 
the entire sequence whatever its length. Setting lower values of rho are 
useful when long sequences are forward propagated, but we only whish to 
backpropagate through the last `rho` steps, which means that the remainder 
of the sequence doesn't need to be stored (so no additional cost). 

### [recurrentModule] getStepModule(step) ###
Returns a module for time-step `step`. This is used internally by sub-classes 
to obtain copies of the internal `recurrentModule`. These copies share 
`parameters` and `gradParameters` but each have their own `output`, `gradInput` 
and any other intermediate states. 

### setOutputStep(step) ###
This is a method reserved for internal use by [Recursor](#rnn.Recursor) 
when doing backward propagation. It sets the object's `output` attribute
to point to the output at time-step `step`. 
This method was introduced to solve a very annoying bug.

### maskZero(nInputDim) ###
Decorates the internal `recurrentModule` with [MaskZero](#rnn.MaskZero). 
The `output` Tensor (or table thereof) of the `recurrentModule`
will have each row (i.e. samples) zeroed when the commensurate row of the `input` 
is a tensor of zeros. 

The `nInputDim` argument must specify the number of non-batch dims 
in the first Tensor of the `input`. In the case of an `input` table,
the first Tensor is the first one encountered when doing a depth-first search.

Calling this method makes it possible to pad sequences with different lengths in the same batch with zero vectors.

When a sample time-step is masked (i.e. `input` is a row of zeros), then 
the hidden state is effectively reset (i.e. forgotten) for the next non-mask time-step.
In other words, it is possible seperate unrelated sequences with a masked element.

### trimZero(nInputDim) ###
Decorates the internal `recurrentModule` with [TrimZero](#rnn.TrimZero). 

### [output] updateOutput(input) ###
Forward propagates the input for the current step. The outputs or intermediate 
states of the previous steps are used recurrently. This is transparent to the 
caller as the previous outputs and intermediate states are memorized. This 
method also increments the `step` attribute by 1.

<a name='rnn.AbstractRecurrent.updateGradInput'></a>
### updateGradInput(input, gradOutput) ###
Like `backward`, this method should be called in the reverse order of 
`forward` calls used to propagate a sequence. So for example :

```lua
rnn = nn.LSTM(10, 10) -- AbstractRecurrent instance
local outputs = {}
for i=1,nStep do -- forward propagate sequence
   outputs[i] = rnn:forward(inputs[i])
end

for i=nStep,1,-1 do -- backward propagate sequence in reverse order
   gradInputs[i] = rnn:backward(inputs[i], gradOutputs[i])
end

rnn:forget()
``` 

The reverse order implements backpropagation through time (BPTT).

### accGradParameters(input, gradOutput, scale) ###
Like `updateGradInput`, but for accumulating gradients w.r.t. parameters.

### recycle(offset) ###
This method goes hand in hand with `forget`. It is useful when the current
time-step is greater than `rho`, at which point it starts recycling 
the oldest `recurrentModule` `sharedClones`, 
such that they can be reused for storing the next step. This `offset` 
is used for modules like `nn.Recurrent` that use a different module 
for the first step. Default offset is 0.

<a name='rnn.AbstractRecurrent.forget'></a>
### forget(offset) ###
This method brings back all states to the start of the sequence buffers, 
i.e. it forgets the current sequence. It also resets the `step` attribute to 1.
It is highly recommended to call `forget` after each parameter update. 
Otherwise, the previous state will be used to activate the next, which 
will often lead to instability. This is caused by the previous state being
the result of now changed parameters. It is also good practice to call 
`forget` at the start of each new sequence.

<a name='rnn.AbstractRecurrent.maxBPTTstep'></a>
###  maxBPTTstep(rho) ###
This method sets the maximum number of time-steps for which to perform 
backpropagation through time (BPTT). So say you set this to `rho = 3` time-steps,
feed-forward for 4 steps, and then backpropgate, only the last 3 steps will be 
used for the backpropagation. If your AbstractRecurrent instance is wrapped 
by a [Sequencer](#rnn.Sequencer), this will be handled auto-magically by the Sequencer.
Otherwise, setting this value to a large value (i.e. 9999999), is good for most, if not all, cases.

<a name='rnn.AbstractRecurrent.backwardOnline'></a>
### backwardOnline() ###
This method was deprecated Jan 6, 2016. 
Since then, by default, `AbstractRecurrent` instances use the 
backwardOnline behaviour. 
See [updateGradInput](#rnn.AbstractRecurrent.updateGradInput) for details.

### training() ###
In training mode, the network remembers all previous `rho` (number of time-steps)
states. This is necessary for BPTT. 

### evaluate() ###
During evaluation, since their is no need to perform BPTT at a later time, 
only the previous step is remembered. This is very efficient memory-wise, 
such that evaluation can be performed using potentially infinite-length 
sequence.
 
<a name='rnn.Recurrent'></a>
## Recurrent ##
References :
 * A. [Sutsekever Thesis Sec. 2.5 and 2.8](http://www.cs.utoronto.ca/~ilya/pubs/ilya_sutskever_phd_thesis.pdf)
 * B. [Mikolov Thesis Sec. 3.2 and 3.3](http://www.fit.vutbr.cz/~imikolov/rnnlm/thesis.pdf)
 * C. [RNN and Backpropagation Guide](http://citeseerx.ist.psu.edu/viewdoc/download?doi=10.1.1.3.9311&rep=rep1&type=pdf)

A [composite Module](https://github.com/torch/nn/blob/master/doc/containers.md#containers) for implementing Recurrent Neural Networks (RNN), excluding the output layer. 

The `nn.Recurrent(start, input, feedback, [transfer, rho, merge])` constructor takes 6 arguments:
 * `start` : the size of the output (excluding the batch dimension), or a Module that will be inserted between the `input` Module and `transfer` module during the first step of the propagation. When `start` is a size (a number or `torch.LongTensor`), then this *start* Module will be initialized as `nn.Add(start)` (see Ref. A).
 * `input` : a Module that processes input Tensors (or Tables). Output must be of same size as `start` (or its output in the case of a `start` Module), and same size as the output of the `feedback` Module.
 * `feedback` : a Module that feedbacks the previous output Tensor (or Tables) up to the `transfer` Module.
 * `transfer` : a non-linear Module used to process the element-wise sum of the `input` and `feedback` module outputs, or in the case of the first step, the output of the *start* Module.
 * `rho` : the maximum amount of backpropagation steps to take back in time. Limits the number of previous steps kept in memory. Due to the vanishing gradients effect, references A and B recommend `rho = 5` (or lower). Defaults to 99999.
 * `merge` : a [table Module](https://github.com/torch/nn/blob/master/doc/table.md#table-layers) that merges the outputs of the `input` and `feedback` Module before being forwarded through the `transfer` Module.
 
An RNN is used to process a sequence of inputs. 
Each step in the sequence should be propagated by its own `forward` (and `backward`), 
one `input` (and `gradOutput`) at a time. 
Each call to `forward` keeps a log of the intermediate states (the `input` and many `Module.outputs`) 
and increments the `step` attribute by 1. 
Method `backward` must be called in reverse order of the sequence of calls to `forward` in 
order to backpropgate through time (BPTT). This reverse order is necessary 
to return a `gradInput` for each call to `forward`. 

The `step` attribute is only reset to 1 when a call to the `forget` method is made. 
In which case, the Module is ready to process the next sequence (or batch thereof).
Note that the longer the sequence, the more memory that will be required to store all the 
`output` and `gradInput` states (one for each time step). 

To use this module with batches, we suggest using different 
sequences of the same size within a batch and calling `updateParameters` 
every `rho` steps and `forget` at the end of the sequence. 

Note that calling the `evaluate` method turns off long-term memory; 
the RNN will only remember the previous output. This allows the RNN 
to handle long sequences without allocating any additional memory.


For a simple concise example of how to make use of this module, please consult the 
[simple-recurrent-network.lua](examples/simple-recurrent-network.lua)
training script.

<a name='rnn.Recurrent.Sequencer'></a>
### Decorate it with a Sequencer ###

Note that any `AbstractRecurrent` instance can be decorated with a [Sequencer](#rnn.Sequencer) 
such that an entire sequence (a table) can be presented with a single `forward/backward` call.
This is actually the recommended approach as it allows RNNs to be stacked and makes the 
rnn conform to the Module interface, i.e. each call to `forward` can be 
followed by its own immediate call to `backward` as each `input` to the 
model is an entire sequence, i.e. a table of tensors where each tensor represents
a time-step.

```lua
seq = nn.Sequencer(module)
```

The [simple-sequencer-network.lua](examples/simple-sequencer-network.lua) training script
is equivalent to the above mentionned [simple-recurrent-network.lua](examples/simple-recurrent-network.lua)
script, except that it decorates the `rnn` with a `Sequencer` which takes 
a table of `inputs` and `gradOutputs` (the sequence for that batch).
This lets the `Sequencer` handle the looping over the sequence.

You should only think about using the `AbstractRecurrent` modules without 
a `Sequencer` if you intend to use it for real-time prediction. 
Actually, you can even use an `AbstractRecurrent` instance decorated by a `Sequencer`
for real time prediction by calling `Sequencer:remember()` and presenting each 
time-step `input` as `{input}`.

Other decorators can be used such as the [Repeater](#rnn.Repeater) or [RecurrentAttention](#rnn.RecurrentAttention).
The `Sequencer` is only the most common one. 

<a name='rnn.LSTM'></a>
## LSTM ##
References :
 * A. [Speech Recognition with Deep Recurrent Neural Networks](http://arxiv.org/pdf/1303.5778v1.pdf)
 * B. [Long-Short Term Memory](http://web.eecs.utk.edu/~itamar/courses/ECE-692/Bobby_paper1.pdf)
 * C. [LSTM: A Search Space Odyssey](http://arxiv.org/pdf/1503.04069v1.pdf)
 * D. [nngraph LSTM implementation on github](https://github.com/wojzaremba/lstm)

This is an implementation of a vanilla Long-Short Term Memory module. 
We used Ref. A's LSTM as a blueprint for this module as it was the most concise.
Yet it is also the vanilla LSTM described in Ref. C. 

The `nn.LSTM(inputSize, outputSize, [rho])` constructor takes 3 arguments:
 * `inputSize` : a number specifying the size of the input;
 * `outputSize` : a number specifying the size of the output;
 * `rho` : the maximum amount of backpropagation steps to take back in time. Limits the number of previous steps kept in memory. Defaults to 9999.

![LSTM](doc/image/LSTM.png) 

The actual implementation corresponds to the following algorithm:
```lua
i[t] = σ(W[x->i]x[t] + W[h->i]h[t−1] + W[c->i]c[t−1] + b[1->i])      (1)
f[t] = σ(W[x->f]x[t] + W[h->f]h[t−1] + W[c->f]c[t−1] + b[1->f])      (2)
z[t] = tanh(W[x->c]x[t] + W[h->c]h[t−1] + b[1->c])                   (3)
c[t] = f[t]c[t−1] + i[t]z[t]                                         (4)
o[t] = σ(W[x->o]x[t] + W[h->o]h[t−1] + W[c->o]c[t] + b[1->o])        (5)
h[t] = o[t]tanh(c[t])                                                (6)
```
where `W[s->q]` is the weight matrix from `s` to `q`, `t` indexes the time-step,
`b[1->q]` are the biases leading into `q`, `σ()` is `Sigmoid`, `x[t]` is the input,
`i[t]` is the input gate (eq. 1), `f[t]` is the forget gate (eq. 2), 
`z[t]` is the input to the cell (which we call the hidden) (eq. 3), 
`c[t]` is the cell (eq. 4), `o[t]` is the output gate (eq. 5), 
and `h[t]` is the output of this module (eq. 6). Also note that the 
weight matrices from cell to gate vectors are diagonal `W[c->s]`, where `s` 
is `i`,`f`, or `o`.

As you can see, unlike [Recurrent](#rnn.Recurrent), this 
implementation isn't generic enough that it can take arbitrary component Module
definitions at construction. However, the LSTM module can easily be adapted 
through inheritance by overriding the different factory methods :
  * `buildGate` : builds generic gate that is used to implement the input, forget and output gates;
  * `buildInputGate` : builds the input gate (eq. 1). Currently calls `buildGate`;
  * `buildForgetGate` : builds the forget gate (eq. 2). Currently calls `buildGate`;
  * `buildHidden` : builds the hidden (eq. 3);
  * `buildCell` : builds the cell (eq. 4);
  * `buildOutputGate` : builds the output gate (eq. 5). Currently calls `buildGate`;
  * `buildModel` : builds the actual LSTM model which is used internally (eq. 6).
  
Note that we recommend decorating the `LSTM` with a `Sequencer` 
(refer to [this](#rnn.Recurrent.Sequencer) for details).
  
<a name='rnn.FastLSTM'></a>
## FastLSTM ##

A faster version of the [LSTM](#rnn.LSTM). 
Basically, the input, forget and output gates, as well as the hidden state are computed at one fell swoop.

Note that `FastLSTM` does not use peephole connections between cell and gates. The algorithm from `LSTM` changes as follows:
```lua
i[t] = σ(W[x->i]x[t] + W[h->i]h[t−1] + b[1->i])                      (1)
f[t] = σ(W[x->f]x[t] + W[h->f]h[t−1] + b[1->f])                      (2)
z[t] = tanh(W[x->c]x[t] + W[h->c]h[t−1] + b[1->c])                   (3)
c[t] = f[t]c[t−1] + i[t]z[t]                                         (4)
o[t] = σ(W[x->o]x[t] + W[h->o]h[t−1] + b[1->o])                      (5)
h[t] = o[t]tanh(c[t])                                                (6)
```
i.e. omitting the summands `W[c->i]c[t−1]` (eq. 1), `W[c->f]c[t−1]` (eq. 2), and `W[c->o]c[t]` (eq. 5).

### usenngraph ###
This is a static attribute of the `FastLSTM` class. The default value is `false`.
Setting `usenngraph = true` will force all new instantiated instances of `FastLSTM` 
to use `nngraph`'s `nn.gModule` to build the internal `recurrentModule` which is 
cloned for each time-step.

<a name='rnn.GRU'></a>
## GRU ##

References :
 * A. [Learning Phrase Representations Using RNN Encoder-Decoder For Statistical Machine Translation.](http://arxiv.org/pdf/1406.1078.pdf)
 * B. [Implementing a GRU/LSTM RNN with Python and Theano](http://www.wildml.com/2015/10/recurrent-neural-network-tutorial-part-4-implementing-a-grulstm-rnn-with-python-and-theano/)
 * C. [An Empirical Exploration of Recurrent Network Architectures](http://jmlr.org/proceedings/papers/v37/jozefowicz15.pdf)
 * D. [Empirical Evaluation of Gated Recurrent Neural Networks on Sequence Modeling](http://arxiv.org/abs/1412.3555)
 * E. [RnnDrop: A Novel Dropout for RNNs in ASR](http://www.stat.berkeley.edu/~tsmoon/files/Conference/asru2015.pdf)
 * F. [A Theoretically Grounded Application of Dropout in Recurrent Neural Networks](http://arxiv.org/abs/1512.05287)

This is an implementation of Gated Recurrent Units module. 

The `nn.GRU(inputSize, outputSize [,rho [,p [, mono]]])` constructor takes 3 arguments likewise `nn.LSTM` or 4 arguments for dropout:
 * `inputSize` : a number specifying the size of the input;
 * `outputSize` : a number specifying the size of the output;
 * `rho` : the maximum amount of backpropagation steps to take back in time. Limits the number of previous steps kept in memory. Defaults to 9999;
 * `p` : dropout probability for inner connections of GRUs.
 * `mono` : Monotonic sample for dropouts inside GRUs. Only needed in a `TrimZero` + `BGRU`(p>0) situation.

![GRU](http://d3kbpzbmcynnmx.cloudfront.net/wp-content/uploads/2015/10/Screen-Shot-2015-10-23-at-10.36.51-AM.png) 

The actual implementation corresponds to the following algorithm:
```lua
z[t] = σ(W[x->z]x[t] + W[s->z]s[t−1] + b[1->z])            (1)
r[t] = σ(W[x->r]x[t] + W[s->r]s[t−1] + b[1->r])            (2)
h[t] = tanh(W[x->h]x[t] + W[hr->c](s[t−1]r[t]) + b[1->h])  (3)
s[t] = (1-z[t])h[t] + z[t]s[t-1]                           (4)
```
where `W[s->q]` is the weight matrix from `s` to `q`, `t` indexes the time-step, `b[1->q]` are the biases leading into `q`, `σ()` is `Sigmoid`, `x[t]` is the input and `s[t]` is the output of the module (eq. 4). Note that unlike the [LSTM](#rnn.LSTM), the GRU has no cells.

The GRU was benchmark on `PennTreeBank` dataset using [recurrent-language-model.lua](examples/recurrent-language-model.lua) script. 
It slightly outperfomed `FastLSTM`, however, since LSTMs have more parameters than GRUs, 
the dataset larger than `PennTreeBank` might change the performance result. 
Don't be too hasty to judge on which one is the better of the two (see Ref. C and D).

```
                Memory   examples/s
    FastLSTM      176M        16.5K 
    GRU            92M        15.8K
```

__Memory__ is measured by the size of `dp.Experiment` save file. __examples/s__ is measured by the training speed at 1 epoch, so, it may have a disk IO bias.

![GRU-BENCHMARK](doc/image/gru-benchmark.png)

RNN dropout (see Ref. E and F) was benchmark on `PennTreeBank` dataset using `recurrent-language-model.lua` script, too. The details can be found in the script. In the benchmark, `GRU` utilizes a dropout after `LookupTable`, while `BGRU`, stands for Bayesian GRUs, uses dropouts on inner connections (naming as Ref. F), but not after `LookupTable`.

As Yarin Gal (Ref. F) mentioned, it is recommended that one may use `p = 0.25` for the first attempt.

![GRU-BENCHMARK](doc/image/bgru-benchmark.png)

<a name='rnn.Recursor'></a>
## Recursor ##

This module decorates a `module` to be used within an `AbstractSequencer` instance.
It does this by making the decorated module conform to the `AbstractRecurrent` interface,
which like the `LSTM` and `Recurrent` classes, this class inherits. 

```lua
rec = nn.Recursor(module[, rho])
```

For each successive call to `updateOutput` (i.e. `forward`), this 
decorator will create a `stepClone()` of the decorated `module`. 
So for each time-step, it clones the `module`. Both the clone and 
original share parameters and gradients w.r.t. parameters. However, for 
modules that already conform to the `AbstractRecurrent` interface, 
the clone and original module are one and the same (i.e. no clone).

Examples :

Let's assume I want to stack two LSTMs. I could use two sequencers :

```lua
lstm = nn.Sequential()
   :add(nn.Sequencer(nn.LSTM(100,100)))
   :add(nn.Sequencer(nn.LSTM(100,100)))
```

Using a `Recursor`, I make the same model with a single `Sequencer` :

```lua
lstm = nn.Sequencer(
   nn.Recursor(
      nn.Sequential()
         :add(nn.LSTM(100,100))
         :add(nn.LSTM(100,100))
      )
   )
```

Actually, the `Sequencer` will wrap any non-`AbstractRecurrent` module automatically, 
so I could simplify this further to :

```lua
lstm = nn.Sequencer(
   nn.Sequential()
      :add(nn.LSTM(100,100))
      :add(nn.LSTM(100,100))
   )
```

I can also add a `Linear` between the two `LSTM`s. In this case,
a `Linear` will be cloned (and have its parameters shared) for each time-step,
while the `LSTM`s will do whatever cloning internally :

```lua
lstm = nn.Sequencer(
   nn.Sequential()
      :add(nn.LSTM(100,100))
      :add(nn.Linear(100,100))
      :add(nn.LSTM(100,100))
   )
``` 

`AbstractRecurrent` instances like `Recursor`, `Recurrent` and `LSTM` are 
expcted to manage time-steps internally. Non-`AbstractRecurrent` instances
can be wrapped by a `Recursor` to have the same behavior. 

Every call to `forward` on an `AbstractRecurrent` instance like `Recursor` 
will increment the `self.step` attribute by 1, using a shared parameter clone
for each successive time-step (for a maximum of `rho` time-steps, which defaults to 9999999).
In this way, `backward` can be called in reverse order of the `forward` calls 
to perform backpropagation through time (BPTT). Which is exactly what 
[AbstractSequencer](#rnn.AbstractSequencer) instances do internally.
The `backward` call, which is actually divided into calls to `updateGradInput` and 
`accGradParameters`, decrements by 1 the `self.udpateGradInputStep` and `self.accGradParametersStep`
respectively, starting at `self.step`.
Successive calls to `backward` will decrement these counters and use them to 
backpropagate through the appropriate internall step-wise shared-parameter clones.

Anyway, in most cases, you will not have to deal with the `Recursor` object directly as
`AbstractSequencer` instances automatically decorate non-`AbstractRecurrent` instances
with a `Recursor` in their constructors.

For a concrete example of its use, please consult the [simple-recurrent-network.lua](examples/simple-recurrent-network.lua)
training script for an example of its use.

<a name='rnn.Recurrence'></a>
## Recurrence ##

A extremely general container for implementing pretty much any type of recurrence.

```lua
rnn = nn.Recurrence(recurrentModule, outputSize, nInputDim, [rho])
```

Unlike [Recurrent](#rnn.Recurrent), this module doesn't manage a separate 
modules like `inputModule`, `startModule`, `mergeModule` and the like.
Instead, it only manages a single `recurrentModule`, which should 
output a Tensor or table : `output(t)` 
given an input table : `{input(t), output(t-1)}`.
Using a mix of `Recursor` (say, via `Sequencer`) with `Recurrence`, one can implement 
pretty much any type of recurrent neural network, including LSTMs and RNNs.

For the first step, the `Recurrence` forwards a Tensor (or table thereof)
of zeros through the recurrent layer (like LSTM, unlike Recurrent).
So it needs to know the `outputSize`, which is either a number or 
`torch.LongStorage`, or table thereof. The batch dimension should be 
excluded from the `outputSize`. Instead, the size of the batch dimension 
(i.e. number of samples) will be extrapolated from the `input` using 
the `nInputDim` argument. For example, say that our input is a Tensor of size 
`4 x 3` where `4` is the number of samples, then `nInputDim` should be `1`.
As another example, if our input is a table of table [...] of tensors 
where the first tensor (depth first) is the same as in the previous example,
then our `nInputDim` is also `1`.


As an example, let's use `Sequencer` and `Recurrence` 
to build a Simple RNN for language modeling :

```lua
rho = 5
hiddenSize = 10
outputSize = 5 -- num classes
nIndex = 10000

-- recurrent module
rm = nn.Sequential()
   :add(nn.ParallelTable()
      :add(nn.LookupTable(nIndex, hiddenSize))
      :add(nn.Linear(hiddenSize, hiddenSize)))
   :add(nn.CAddTable())
   :add(nn.Sigmoid())

rnn = nn.Sequencer(
   nn.Sequential()
      :add(nn.Recurrence(rm, hiddenSize, 1))
      :add(nn.Linear(hiddenSize, outputSize))
      :add(nn.LogSoftMax())
)
```

Note : We could very well reimplement the `LSTM` module using the
newer `Recursor` and `Recurrent` modules, but that would mean 
breaking backwards compatibility for existing models saved on disk.

<a name='rnn.AbstractSequencer'></a>
## AbstractSequencer ##
This abastract class implements a light interface shared by 
subclasses like : `Sequencer`, `Repeater`, `RecurrentAttention`, `BiSequencer` and so on.
  
<a name='rnn.Sequencer'></a>
## Sequencer ##

The `nn.Sequencer(module)` constructor takes a single argument, `module`, which is the module 
to be applied from left to right, on each element of the input sequence.

```lua
seq = nn.Sequencer(module)
```

This Module is a kind of [decorator](http://en.wikipedia.org/wiki/Decorator_pattern) 
used to abstract away the intricacies of `AbstractRecurrent` modules. While an `AbstractRecurrent` instance 
requires that a sequence to be presented one input at a time, each with its own call to `forward` (and `backward`),
the `Sequencer` forwards an `input` sequence (a table) into an `output` sequence (a table of the same length).
It also takes care of calling `forget`, `backwardOnline` and other such AbstractRecurrent-specific methods.

### Input/Output Format

The `Sequencer` requires inputs and outputs to be of shape `seqlen x batchsize x featsize` :

 * `seqlen` is the number of time-steps that will be fed into the `Sequencer`.
 * `batchsize` is the number of examples in the batch. Each example is its own independent sequence.
 * `featsize` is the size of the remaining non-batch dimensions. So this could be `1` for language models, or `c x h x w` for convolutional models, etc.
 
![Hello Fuzzy](doc/image/hellofuzzy.png)

Above is an example input sequence for a character level language model.
It has `seqlen` is 5 which means that it contains sequences of 5 time-steps. 
The openning `{` and closing `}` illustrate that the time-steps are elements of a Lua table.
The `batchsize` is 2 as their are two independent sequences : `{ H, E, L, L, O }` and `{ F, U, Z, Z, Y, }`.
The `featsize` is 1 as their is only one feature dimension per character and each such character is of size 1.
So the input in this case is a table of `seqlen` time-steps where each time-step is represented by a `batchsize x featsize` Tensor.

![Sequence](doc/image/sequence.png)

Above is another example of a sequence (input or output). 
It has a `seqlen` of 4 time-steps. 
The `batchsize` is again 2 which means there are two sequences.
The `featsize` is 3 as each time-step of each sequence has 3 variables.
So each time-step (element of the table) is represented again as a tensor
of size `batchsize x featsize`. 
Note that while in both examples the `featsize` encodes one dimension, 
it could encode more. 


### Example

For example, `rnn` : an instance of nn.AbstractRecurrent, can forward an `input` sequence one forward at a time:
```lua
input = {torch.randn(3,4), torch.randn(3,4), torch.randn(3,4)}
rnn:forward(input[1])
rnn:forward(input[2])
rnn:forward(input[3])
```

Equivalently, we can use a Sequencer to forward the entire `input` sequence at once:

```lua
seq = nn.Sequencer(rnn)
seq:forward(input)
``` 

### Details

The `Sequencer` can also take non-recurrent Modules (i.e. non-AbstractRecurrent instances) and apply it to each 
input to produce an output table of the same length. 
This is especially useful for processing variable length sequences (tables).

Internally, the `Sequencer` expects the decorated `module` to be an 
`AbstractRecurrent` instance. When this is not the case, the `module` 
is automatically decorated with a [Recursor](#rnn.Recursor) module, which makes it 
conform to the `AbstractRecurrent` interface. 

Note : this is due a recent update (27 Oct 2015), as before this 
`AbstractRecurrent` and and non-`AbstractRecurrent` instances needed to 
be decorated by their own `Sequencer`. The recent update, which introduced the 
`Recursor` decorator, allows a single `Sequencer` to wrap any type of module, 
`AbstractRecurrent`, non-`AbstractRecurrent` or a composite structure of both types.
Nevertheless, existing code shouldn't be affected by the change.

For a concise example of its use, please consult the [simple-sequencer-network.lua](examples/simple-sequencer-network.lua)
training script.

<a name='rnn.Sequencer.remember'></a>
### remember([mode]) ###
When `mode='neither'` (the default behavior of the class), the Sequencer will additionally call [forget](#nn.AbstractRecurrent.forget) before each call to `forward`. 
When `mode='both'` (the default when calling this function), the Sequencer will never call [forget](#nn.AbstractRecurrent.forget).
In which case, it is up to the user to call `forget` between independent sequences.
This behavior is only applicable to decorated AbstractRecurrent `modules`.
Accepted values for argument `mode` are as follows :

 * 'eval' only affects evaluation (recommended for RNNs)
 * 'train' only affects training
 * 'neither' affects neither training nor evaluation (default behavior of the class)
 * 'both' affects both training and evaluation (recommended for LSTMs)

### forget() ###
Calls the decorated AbstractRecurrent module's `forget` method.

<<<<<<< HEAD
<a name='rnn.SeqLSTM'></a>
## SeqLSTM ##

This module is a faster version of `nn.Sequencer(nn.FastLSTM(inputsize, outputsize))` :

```lua
seqlstm = nn.SeqLSTM(inputsize, outputsize)
``` 

A notable difference is that this module expects the `input` and `gradOutput` to 
be tensors instead of tables. The default shape is `seqlen x batchsize x inputsize` for
the `input` and `seqlen x batchsize x outputsize` for the `output` :

```lua
input = torch.randn(seqlen, batchsize, inputsize)
gradOutput = torch.randn(seqlen, batchsize, outputsize)

output = seqlstm:forward(input)
gradInput = seqlstm:backward(input, gradOutput)
``` 

Note that if you prefer to transpose the first two dimension (i.e. `batchsize x seqlen` instead of the default `seqlen x batchsize`)
you can set `seqlstm.batchfirst = true` following initialization.

The `seqlstm:toFastLSTM()` method generates a [FastLSTM](#rnn.FastLSTM) instance initialized with the parameters 
of the `seqlstm` instance. Note however that the resulting parameters will not be shared (nor can they ever be).

Like the `FastLSTM`, the `SeqLSTM` does not use peephole connections between cell and gates (see [FastLSTM](#rnn.FastLSTM) for details).

Like the `Sequencer`, the `SeqLSTM` provides a [remember](rnn.Sequencer.remember) method.

Note that a `SeqLSTM` cannot replace `FastLSTM` in code that decorates it with a
`AbstractSequencer` or `Recursor` as this would be equivalent to `Sequencer(Sequencer(FastLSTM))`.
You have been warned.
=======
<a name='rnn.SeqBRNN'></a>
## SeqBRNN ##

```lua
brnn = nn.SeqBRNN(inputSize, outputSize, [batchFirst], [merge])
```

A bi-directional RNN that uses SeqLSTM. Internally contains a 'fwd' and 'bwd' module of SeqLSTM. Expects an input shape of ```seqlen x batchsize x inputsize```.
By setting [batchFirst] to true, the input shape can be ```batchsize x seqLen x inputsize```. Merge module defaults to CAddTable(), summing the outputs from each
output layer.

Example:
```
input = torch.rand(1, 1, 5)
brnn = nn.SeqBRNN(5, 5)
print(brnn:forward(input))
```
Prints an output of a 1x1x5 tensor.
>>>>>>> a050d8b0

<a name='rnn.BiSequencer'></a>
## BiSequencer ##
Applies encapsulated `fwd` and `bwd` rnns to an input sequence in forward and reverse order.
It is used for implementing Bidirectional RNNs and LSTMs.

```lua
brnn = nn.BiSequencer(fwd, [bwd, merge])
```

The input to the module is a sequence (a table) of tensors
and the output is a sequence (a table) of tensors of the same length.
Applies a `fwd` rnn (an [AbstractRecurrent](#rnn.AbstractRecurrent) instance) to each element in the sequence in
forward order and applies the `bwd` rnn in reverse order (from last element to first element).
The `bwd` rnn defaults to:

```lua
bwd = fwd:clone()
bwd:reset()
```

For each step (in the original sequence), the outputs of both rnns are merged together using
the `merge` module (defaults to `nn.JoinTable(1,1)`). 
If `merge` is a number, it specifies the [JoinTable](https://github.com/torch/nn/blob/master/doc/table.md#nn.JoinTable)
constructor's `nInputDim` argument. Such that the `merge` module is then initialized as :

```lua
merge = nn.JoinTable(1,merge)
```

Internally, the `BiSequencer` is implemented by decorating a structure of modules that makes 
use of 3 Sequencers for the forward, backward and merge modules.

Similarly to a [Sequencer](#rnn.Sequencer), the sequences in a batch must have the same size.
But the sequence length of each batch can vary.

Note : make sure you call `brnn:forget()` after each call to `updateParameters()`. 
Alternatively, one could call `brnn.bwdSeq:forget()` so that only `bwd` rnn forgets.
This is the minimum requirement, as it would not make sense for the `bwd` rnn to remember future sequences.


<a name='rnn.BiSequencerLM'></a>
## BiSequencerLM ##

Applies encapsulated `fwd` and `bwd` rnns to an input sequence in forward and reverse order.
It is used for implementing Bidirectional RNNs and LSTMs for Language Models (LM).

```lua
brnn = nn.BiSequencerLM(fwd, [bwd, merge])
```

The input to the module is a sequence (a table) of tensors
and the output is a sequence (a table) of tensors of the same length.
Applies a `fwd` rnn (an [AbstractRecurrent](#rnn.AbstractRecurrent) instance to the 
first `N-1` elements in the sequence in forward order.
Applies the `bwd` rnn in reverse order to the last `N-1` elements (from second-to-last element to first element).
This is the main difference of this module with the [BiSequencer](#rnn.BiSequencer).
The latter cannot be used for language modeling because the `bwd` rnn would be trained to predict the input it had just be fed as input.

![BiDirectionalLM](doc/image/bidirectionallm.png)

The `bwd` rnn defaults to:

```lua
bwd = fwd:clone()
bwd:reset()
```

While the `fwd` rnn will output representations for the last `N-1` steps,
the `bwd` rnn will output representations for the first `N-1` steps.
The missing outputs for each rnn ( the first step for the `fwd`, the last step for the `bwd`)
will be filled with zero Tensors of the same size the commensure rnn's outputs.
This way they can be merged. If `nn.JoinTable` is used (the default), then the first 
and last output elements will be padded with zeros for the missing `fwd` and `bwd` rnn outputs, respectively.

For each step (in the original sequence), the outputs of both rnns are merged together using
the `merge` module (defaults to `nn.JoinTable(1,1)`). 
If `merge` is a number, it specifies the [JoinTable](https://github.com/torch/nn/blob/master/doc/table.md#nn.JoinTable)
constructor's `nInputDim` argument. Such that the `merge` module is then initialized as :

```lua
merge = nn.JoinTable(1,merge)
```

Similarly to a [Sequencer](#rnn.Sequencer), the sequences in a batch must have the same size.
But the sequence length of each batch can vary.

Note that LMs implemented with this module will not be classical LMs as they won't measure the 
probability of a word given the previous words. Instead, they measure the probabiliy of a word
given the surrounding words, i.e. context. While for mathematical reasons you may not be able to use this to measure the 
probability of a sequence of words (like a sentence), 
you can still measure the pseudo-likeliness of such a sequence (see [this](http://arxiv.org/pdf/1504.01575.pdf) for a discussion).

<a name='rnn.Repeater'></a>
## Repeater ##
This Module is a [decorator](http://en.wikipedia.org/wiki/Decorator_pattern) similar to [Sequencer](#rnn.Sequencer).
It differs in that the sequence length is fixed before hand and the input is repeatedly forwarded 
through the wrapped `module` to produce an output table of length `nStep`:
```lua
r = nn.Repeater(module, nStep)
```
Argument `module` should be an `AbstractRecurrent` instance.
This is useful for implementing models like [RCNNs](http://jmlr.org/proceedings/papers/v32/pinheiro14.pdf),
which are repeatedly presented with the same input.

<a name='rnn.RecurrentAttention'></a>
## RecurrentAttention ##
References :
  
  * A. [Recurrent Models of Visual Attention](http://papers.nips.cc/paper/5542-recurrent-models-of-visual-attention.pdf)
  * B. [Simple Statistical Gradient-Following Algorithms for Connectionist Reinforcement Learning](http://incompleteideas.net/sutton/williams-92.pdf)
  
This module can be used to implement the Recurrent Attention Model (RAM) presented in Ref. A :
```lua
ram = nn.RecurrentAttention(rnn, action, nStep, hiddenSize)
```

`rnn` is an [AbstractRecurrent](#rnn.AbstractRecurrent) instance. 
Its input is `{x, z}` where `x` is the input to the `ram` and `z` is an 
action sampled from the `action` module. 
The output size of the `rnn` must be equal to `hiddenSize`.

`action` is a [Module](https://github.com/torch/nn/blob/master/doc/module.md#nn.Module) 
that uses a [REINFORCE module](https://github.com/nicholas-leonard/dpnn#nn.Reinforce) (ref. B) like 
[ReinforceNormal](https://github.com/nicholas-leonard/dpnn#nn.ReinforceNormal), 
[ReinforceCategorical](https://github.com/nicholas-leonard/dpnn#nn.ReinforceCategorical), or 
[ReinforceBernoulli](https://github.com/nicholas-leonard/dpnn#nn.ReinforceBernoulli) 
to sample actions given the previous time-step's output of the `rnn`. 
During the first time-step, the `action` module is fed with a Tensor of zeros of size `input:size(1) x hiddenSize`.
It is important to understand that the sampled actions do not receive gradients 
backpropagated from the training criterion. 
Instead, a reward is broadcast from a Reward Criterion like [VRClassReward](https://github.com/nicholas-leonard/dpnn#nn.VRClassReward) Criterion to 
the `action`'s REINFORCE module, which will backprogate graidents computed from the `output` samples 
and the `reward`. 
Therefore, the `action` module's outputs are only used internally, within the RecurrentAttention module.

`nStep` is the number of actions to sample, i.e. the number of elements in the `output` table.

`hiddenSize` is the output size of the `rnn`. This variable is necessary 
to generate the zero Tensor to sample an action for the first step (see above).

A complete implementation of Ref. A is available [here](examples/recurrent-visual-attention.lua).

<a name='rnn.MaskZero'></a>
## MaskZero ##
This module zeroes the `output` rows of the decorated module 
for commensurate `input` rows which are tensors of zeros.

```lua
mz = nn.MaskZero(module, nInputDim)
```

The `output` Tensor (or table thereof) of the decorated `module`
will have each row (samples) zeroed when the commensurate row of the `input` 
is a tensor of zeros. 

The `nInputDim` argument must specify the number of non-batch dims 
in the first Tensor of the `input`. In the case of an `input` table,
the first Tensor is the first one encountered when doing a depth-first search.

This decorator makes it possible to pad sequences with different lengths in the same batch with zero vectors.

<a name='rnn.TrimZero'></a>
## TrimZero ##
The usage is the same with `MaskZero`.

```lua
mz = nn.TrimZero(module, nInputDim)
```

The only difference from `MaskZero` is that it reduces computational costs by varying a batch size, if any, for the case that varying lengths are provided in the input. Notice that when the lengths are consistent, `MaskZero` will be faster, because `TrimZero` has an operational cost. 

In short, the result is the same with `MaskZero`'s, however, `TrimZero` is faster than `MaskZero` only when sentence lengths is costly vary.

In practice, e.g. language model, `TrimZero` is expected to be faster than `MaskZero` about 30%. (You can test with it using `test/test_trimzero.lua`.)

<a name='rnn.LookupTableMaskZero'></a>
## LookupTableMaskZero ##
This module extends `nn.LookupTable` to support zero indexes. Zero indexes are forwarded as zero tensors.

```lua
lt = nn.LookupTableMaskZero(nIndex, nOutput)
```

The `output` Tensor will have each row zeroed when the commensurate row of the `input` is a zero index. 

This lookup table makes it possible to pad sequences with different lengths in the same batch with zero vectors.

<a name='rnn.MaskZeroCriterion'></a>
## MaskZeroCriterion ##
This criterion zeroes the `err` and `gradInput` rows of the decorated criterion 
for commensurate `input` rows which are tensors of zeros.

```lua
mzc = nn.MaskZeroCriterion(criterion, nInputDim)
```

The `gradInput` Tensor (or table thereof) of the decorated `criterion`
will have each row (samples) zeroed when the commensurate row of the `input` 
is a tensor of zeros. The `err` will also disregard such zero rows.

The `nInputDim` argument must specify the number of non-batch dims 
in the first Tensor of the `input`. In the case of an `input` table,
the first Tensor is the first one encountered when doing a depth-first search.

This decorator makes it possible to pad sequences with different lengths in the same batch with zero vectors.

<a name='rnn.SeqReverseSequence'></a>
## SeqReverseSequence ##

```lua
reverseSeq = nn.SeqReverseSequence(dim)
```

Reverses an input tensor on a specified dimension. The reversal dimension can be no larger than three.

Example:
```
input = torch.Tensor({{1,2,3,4,5}, {6,7,8,9,10}})
reverseSeq = nn.SeqReverseSequence(1)
print(reverseSeq:forward(input))

Gives us an output of torch.Tensor({{6,7,8,9,10},{1,2,3,4,5}})
```

<a name='rnn.SequencerCriterion'></a>
## SequencerCriterion ##

This Criterion is a [decorator](http://en.wikipedia.org/wiki/Decorator_pattern):

```lua
c = nn.SequencerCriterion(criterion)
``` 

Both the `input` and `target` are expected to be a sequence (a table). 
For each step in the sequence, the corresponding elements of the input and target tables 
will be applied to the `criterion`.
The output of `forward` is the sum of all individual losses in the sequence.
This is useful when used in conjuction with a [Sequencer](#rnn.Sequencer).

<a name='rnn.RepeaterCriterion'></a>
## RepeaterCriterion ##

This Criterion is a [decorator](http://en.wikipedia.org/wiki/Decorator_pattern):

```lua
c = nn.RepeaterCriterion(criterion)
``` 

The `input` is expected to be a sequence (a table). A single `target` is 
repeatedly applied using the same `criterion` to each element in the `input` sequence.
The output of `forward` is the sum of all individual losses in the sequence.
This is useful for implementing models like [RCNNs](http://jmlr.org/proceedings/papers/v32/pinheiro14.pdf),
which are repeatedly presented with the same target.<|MERGE_RESOLUTION|>--- conflicted
+++ resolved
@@ -16,11 +16,8 @@
 Modules that `forward` entire sequences through a decorated `AbstractRecurrent` instance :
  * [AbstractSequencer](#rnn.AbstractSequencer) : an abstract class inherited by Sequencer, Repeater, RecurrentAttention, etc.;
  * [Sequencer](#rnn.Sequencer) : applies an encapsulated module to all elements in an input sequence;
-<<<<<<< HEAD
  * [SeqLSTM](#rnn.SeqLSTM) : a very fast version of `nn.Sequencer(nn.FastLSTM)` where the `input` and `output` are tensors;
-=======
  * [SeqBRNN](#rnn.SeqBRNN) : Bidirectional RNN based on SeqLSTM;
->>>>>>> a050d8b0
  * [BiSequencer](#rnn.BiSequencer) : used for implementing Bidirectional RNNs and LSTMs;
  * [BiSequencerLM](#rnn.BiSequencerLM) : used for implementing Bidirectional RNNs and LSTMs for language models;
  * [Repeater](#rnn.Repeater) : repeatedly applies the same input to an AbstractRecurrent instance;
@@ -664,7 +661,6 @@
 ### forget() ###
 Calls the decorated AbstractRecurrent module's `forget` method.
 
-<<<<<<< HEAD
 <a name='rnn.SeqLSTM'></a>
 ## SeqLSTM ##
 
@@ -699,13 +695,13 @@
 Note that a `SeqLSTM` cannot replace `FastLSTM` in code that decorates it with a
 `AbstractSequencer` or `Recursor` as this would be equivalent to `Sequencer(Sequencer(FastLSTM))`.
 You have been warned.
-=======
+
 <a name='rnn.SeqBRNN'></a>
 ## SeqBRNN ##
 
 ```lua
 brnn = nn.SeqBRNN(inputSize, outputSize, [batchFirst], [merge])
-```
+``` 
 
 A bi-directional RNN that uses SeqLSTM. Internally contains a 'fwd' and 'bwd' module of SeqLSTM. Expects an input shape of ```seqlen x batchsize x inputsize```.
 By setting [batchFirst] to true, the input shape can be ```batchsize x seqLen x inputsize```. Merge module defaults to CAddTable(), summing the outputs from each
@@ -716,9 +712,8 @@
 input = torch.rand(1, 1, 5)
 brnn = nn.SeqBRNN(5, 5)
 print(brnn:forward(input))
-```
+``` 
 Prints an output of a 1x1x5 tensor.
->>>>>>> a050d8b0
 
 <a name='rnn.BiSequencer'></a>
 ## BiSequencer ##
