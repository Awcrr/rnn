--- conflicted
+++ resolved
@@ -212,129 +212,10 @@
 the RNN will only remember the previous output. This allows the RNN 
 to handle long sequences without allocating any additional memory.
 
-<<<<<<< HEAD
+
 For a simple concise example of how to make use of this module, please consult the 
 [simple-recurrent-network.lua](examples/simple-recurrent-network.lua)
 training script.
-=======
-Example :
-```lua
-require 'rnn'
-
-batchSize = 8
-rho = 5
-hiddenSize = 10
-nIndex = 10000
--- RNN
-r = nn.Recurrent(
-   hiddenSize, nn.LookupTable(nIndex, hiddenSize), 
-   nn.Linear(hiddenSize, hiddenSize), nn.Sigmoid(), 
-   rho
-)
-
-rnn = nn.Sequential()
-rnn:add(r)
-rnn:add(nn.Linear(hiddenSize, nIndex))
-rnn:add(nn.LogSoftMax())
-
-criterion = nn.ClassNLLCriterion()
-
--- dummy dataset (task is to predict next item, given previous)
-sequence = torch.randperm(nIndex)
-
-offsets = {}
-for i=1,batchSize do
-   table.insert(offsets, math.ceil(math.random()*batchSize))
-end
-offsets = torch.LongTensor(offsets)
-
-lr = 0.1
-updateInterval = 4
-i = 1
-while true do
-   -- a batch of inputs
-   local input = sequence:index(1, offsets)
-   local output = rnn:forward(input)
-   -- incement indices
-   offsets:add(1)
-   for j=1,batchSize do
-      if offsets[j] > nIndex then
-         offsets[j] = 1
-      end
-   end
-   local target = sequence:index(1, offsets)
-   local err = criterion:forward(output, target)
-   print(err)
-   local gradOutput = criterion:backward(output, target)
-   -- the Recurrent layer is memorizing its gradOutputs (up to memSize)
-   rnn:backward(input, gradOutput)
-   
-   i = i + 1
-   -- note that updateInterval < rho
-   if i % updateInterval == 0 then
-      -- backpropagates through time (BPTT) :
-      -- 1. backward through feedback and input layers,
-      rnn:backwardThroughTime()
-      -- 2. updates parameters
-      rnn:updateParameters(lr)
-      rnn:zeroGradParameters()
-      -- 3. reset the internal time-step counter
-      rnn:forget()
-   end
-end
-```
-
-<a name='rnn.Recurrent.backwardOnline'></a>
-### Use `backwardOnline()` ###
-
-Another option, is to perform the backpropagation through time using 
-the normal Module interface. The only requirement is that you 
-wrap your rnn into a [Recursor](#rnn.Recursor) and
-call `backwardOnline()` and then call `backward` 
-in reverse order of the `forward` calls:
-
-```lua
-rnn = nn.Recursor(rnn, rho)
-rnn:backwardOnline()
-
-i=1
-inputs, outputs, targets = {}, {}
-while true do
-   -- a batch of inputs
-   local input = sequence:index(1, offsets)
-   local output = rnn:forward(input)
-   -- incement indices
-   offsets:add(1)
-   for j=1,batchSize do
-      if offsets[j] > nIndex then
-         offsets[j] = 1
-      end
-   end
-   local target = sequence:index(1, offsets)
-   local err = criterion:forward(output, target)
-   
-   -- save these for the BPTT
-   table.insert(inputs, input)
-   table.insert(outputs, output)
-   table.insert(targets, target)
-   
-   i = i + 1
-   -- note that updateInterval < rho
-   if i % updateInterval == 0 then
-      for step=updateInterval,1,-1 do
-         local gradOutput = criterion:backward(outputs[step], targets[step])
-         rnn:backward(inputs[step], gradOutput)
-      end
-      rnn:updateParameters(lr)
-      rnn:zeroGradParameters()
-      
-      inputs, outputs, targets = {}, {}, {}
-   end
-end
-```
-
-This is basically what a `Sequencer` does internally.
->>>>>>> 49fe5459
 
 <a name='rnn.Recurrent.Sequencer'></a>
 ### Decorate it with a Sequencer ###
